--- conflicted
+++ resolved
@@ -1,11 +1,10 @@
 import { getExtensionId } from './puppeteer'
-<<<<<<< HEAD
 import { server, LOGGER, clientRedis } from './server'
 import { generateBranding } from './branding'
 import { CURRENT_MEETING, MeetingParams, recordMeetingToEnd } from './meeting'
 import { getCachedExtensionId, openBrowser } from './puppeteer'
 import { Consumer } from './rabbitmq'
-import { api, setConfig, setDefaultAxios } from 'spoke_api_js'
+import { api, setConfig } from 'spoke_api_js'
 import axios from 'axios'
 import {
     API_SERVER_BASEURL,
@@ -110,16 +109,4 @@
         generateBranding('cache').wait,
     ])
     await browser.close()
-=======
-import { server } from './server'
-import { summarize } from './test_summarize'
-
-// console.log(process.argv);
-if (process.argv[2]?.includes('get_extension_id')) {
-    getExtensionId().then((x) => console.log(x))
-} else if (process.argv[2]?.includes('summarize')) {
-    summarize()
-} else {
-    server()
->>>>>>> 8ee354ce
 }