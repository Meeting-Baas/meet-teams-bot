--- conflicted
+++ resolved
@@ -11,13 +11,8 @@
     Label,
 } from 'spoke_api_js'
 
-<<<<<<< HEAD
-const MIN_TO_HIGHLIGHT = 180000
-=======
-const MAX_TOKEN = 3_450
 // in milis seconds
 const MIN_TO_HIGHLIGHT = 180_000
->>>>>>> c5bdeb9e
 
 let EMPTY_LABEL: Label | null = null
 
